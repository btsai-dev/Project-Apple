#!/usr/bin/env python
# -*- coding: utf-8 -*-

"""Generates and Analyzes Training Data
    PART 1: GENERATION
    
    We generate N Gaussian vectors of dimension D whose mean vector is zero,
    and covariance matrix is A * A.T + ΣZ, where ΣZ is a diagonal matrix
    whose diagonal entries are σ(z,i)².
    

    GENERATION TYPE ALPHA
    
    The Gaussian vectors are created from the formula X = A*Y+Z.
        - X is the Gaussian Vector (size D,1) to be generated
        
        - A is the matrix (size D,L) generated with each value independently
            following N(0,1). This matrix will remain constant throughout the
            entire generation of the X vectors.
            
        - Y is the column vector (Size L,1) generated with each value
            independently following N(0,1). The Y vector will be regenerated
            each time we want to generate a new X vector.
            
        - Z is the column vector (Size D,1) generated with each value
            independently following N(0,σ(z,i)²). Each value of σ(z,i)² itself
            independently folows N(0,1). The values of σ(z,i)² will remain
            constant throughout the entire generation of the X vectors. The
            Z vector will be regenerated each time we want to generate a new
            X vector.
    Notes:
        - L << D: The latent vector size should be much smaller than the size
            of the explicit vector size.
            

    GENERATION TYPE BRAVO

    The covariance matrix and vector mean of the data generated from GENERATION
    TYPE ALPHA are computed. A new set of data is generated from the covariance
    matrix and vector mean.


    GENERATION TYPE CHARLIE

    The covariance matrix is computed from A * A.T + Σz as stated above. A new
    set of data is generated from this analytically-derived covariance matrix
    and a zero vector mean.


    PART 2: COMPARISONS

    The Frobenius Norm can be used to compare covariance matrices, and R
    integration was implemented to utilize a multivariate Kolmogorov-Smirnov
    Test of Means. Online documentation is outdated, so details on the function
    implementation should be found by running help(KStest) or ?KStest in the
    R interactive environment.

    Only the multivariate KS Test of Means requires the downloading and the
    installation of the R language on your system. The Frobenius Norm does not
    require the R language. 
"""

# Import necessary modules
import random
import traceback
import math

import numpy as np
import matplotlib.pyplot as plt
from matplotlib.colors import Normalize
from matplotlib import cm
from mpl_toolkits.mplot3d import Axes3D
from scipy.stats import gaussian_kde as kde


# Global constants
PLOTTING = True
R_INTEGRATION = False


def getRunningR():
    if R_INTEGRATION:
        r = None
        try:
            import pyper as pr
            r = pr.R()
            r.has_numpy = True
            r.has_pandas = False
            r.run('if (!requireNamespace("BiocManager", quietly = TRUE)) install.packages("BiocManager")')
            r('BiocManager::install("GSAR")')
            r('library(GSAR)')
            r('library(MASS)')
            print("Loaded libraries")
            return r
        except ImportError:
            print("Import error, likely pyper not installed.")
            traceback.print_exc()
        except:
            print("Some other error.")
            traceback.print_exc()
        finally:
            return r
    else:
        print("R_INTEGRATION is set to false.")
        return None
    

def calculateKSTest(r, dataset):
    if R_INTEGRATION:
        # print(dataset)
        # print(dataset.shape[0])
        # print(dataset.shape[1])
        r.assign('dataset', dataset)
        r.assign('columns', dataset.shape[1])
        print("Calculating, please wait.")
        print(r('result <- KStest(object=dataset, group=c( rep(1,columns/2),rep(2,columns/2) ), pvalue.only=FALSE)'))
        print(r('result$p.value'))
        print(r('result$statistic'))
        return r.get('result$p.value'), r.get('result$statistic')
    else:
        print("R_INTEGRATION is set to false.")
        return None


def generateIndependentFollowing(mean, variance, rows, columns):
    """
    Returns a numpy array following the Gaussian N(mean, variance)
    :param mean: mean of the Guassian to be sampled from
    :param variance: variance of the Gaussian to be sampled from
    :param rows: number of rows
    :param columns: number of columns
    :return numpy array
    """
    return math.sqrt(abs(variance)) * np.random.randn(rows, columns) + mean


def generateZ(sigmaVec):
    """
    Returns D entries of D independent Gaussian following a normal distribution
    mean = 0 and whose standard deviation is a parameter.
    :param sigmaVec: Standard deviations following Gaussian N(0,1)
    :return: numpy array
    """
    Z = abs(sigmaVec) * np.random.randn(sigmaVec.shape[0], 1)
    return Z


def generateA(row, column):
    """
    Returns a vector of size D x L following the Gaussian N(0,1)
    :param row: Number of rows (D)
    :param column: Number of columns (L)
    :return: numpy array
    """
    return generateIndependentFollowing(mean=0, variance=1, rows=row, columns=column)


def generateY(size):
    """
    Returns a vector of size L following Gaussian N(0,1)
    :param size: Number of rows (L)
    :return: numpy array
    """
    return generateIndependentFollowing(mean=0, variance=1, rows=size, columns=1)


def generateSigma(size):
    """
    Returns a vector of standard deviations following Gaussian N(0,1)
    :param size: Size of the sigma vector to be generated
    :return: numpy array
    """
    return generateIndependentFollowing(mean=0, variance=1, rows=size, columns=1)


def retrieveScale(coordinates):
    return math.ceil(max(np.amax(coordinates), abs(np.amin(coordinates))))


def plotDensity2D(coordinates, title="2D Graph"):
    """
    Plots a 2D density plot
    :param coordinates: 2D numpy array
    :param title: Title of graph
    :return: None
    """
    plt.figure()
    plt.xlabel('$X_1$')
    plt.ylabel('$X_2$')
    densobj = kde(coordinates)

    def makeColors(vals):
        norm = Normalize(vmin=vals.min(), vmax=vals.max())
        return [cm.ScalarMappable(norm=norm, cmap='jet').to_rgba(val) for val in vals]

    colors = makeColors(densobj.evaluate(coordinates))

    plt.scatter(coordinates[0], coordinates[1], color=colors)

    scale = retrieveScale(coordinates)
    plt.xlim(-scale, scale)
    plt.ylim(-scale, scale)
    plt.gca().set_aspect('equal', adjustable='box')

    plt.title(title)
    plt.show(block=False)


def plotDensity3D(coordinates, title="3D Graph"):
    """
    Plots a 3D density plot
    :param coordinates: 3D numpy array
    :param title: Title of graph
    :return: None
    """
    fig = plt.figure()
    ax = fig.add_subplot(111, projection=Axes3D.name)
    ax.scatter(coordinates[0], coordinates[1], coordinates[2])
    ax.set_xlabel('$X_1$')
    ax.set_ylabel('$X_2$')
    ax.set_zlabel('$X_3$')
    plt.title = title
    plt.show(block=False)


def plotHistograms(realizations):
    """
    Plots histograms from realizations. D histograms will be plotted.
    :param realizations: D x N numpy array
    :return: None
    """
    counter = 1
    for variable in realizations:
        plt.figure()
        _ = plt.hist(variable, bins='auto')
        title = "$X_{var:d}$ histogram"
        plt.title(title.format(var=counter))
        scale = retrieveScale(realizations)

        plt.xlim(-scale, scale)

        plt.show(block=False)
        counter += 1


def plotHistogram2D(realizations):
    fig = plt.figure()
    ax = fig.add_subplot(111, projection=Axes3D.name)
    hist, xedges, yedges = np.histogram2d(realizations[0], realizations[1])
    plt.title("3D histogram of 2D normally distributed data points")
    plt.xlabel('$X_1$')
    plt.ylabel('$X_2$')
    # Construct arrays for the anchor positions of the bars.
    # Note: np.meshgrid gives arrays in (ny, nx) so we use 'F' to flatten xpos,
    # ypos in column-major order. For numpy >= 1.7, we could instead call meshgrid
    # with indexing='ij'.

    xpos, ypos = np.meshgrid(xedges[:-1] + 0.25, yedges[:-1] + 0.25)
    xpos = xpos.flatten('F')
    ypos = ypos.flatten('F')
    zpos = np.zeros_like(xpos)
    scale = retrieveScale(realizations)
    ax.set_xlim(-scale, scale)
    ax.set_ylim(-scale, scale)

    # Construct arrays with the dimensions for the 16 bars.
    dx = 0.5 * np.ones_like(zpos)
    dy = dx.copy()
    dz = hist.flatten()

    ax.bar3d(xpos, ypos, zpos, dx, dy, dz,
             color=np.random.rand(3,),
             zsort='average',
             edgecolor='k',
             linewidth=0.5)

    plt.show(block=False)


def getRotationFromCov(cov, radian=True):
    """
    Calculates the rotation angle
    :param cov: Covariance matrix to be used
    :param radian: Determines if return value should be in radians or degrees
    :return: Angle in radians or degrees
    """
    eigVals, eigVecs = np.linalg.eig(cov)
    rotationMatrix = np.dot(np.diag(np.ndarray.flatten(eigVals)), np.linalg.inv(cov))
    vector = rotationMatrix[1]

    if radian:
        return math.atan(vector[0]/vector[1])
    else:
        return math.atan(vector[0]/vector[1]) * 180 / math.pi


def theoreticalCovMatrix(A, Sigma):
    """
    Generates a covariance matrix using formula A * A.T + Sigma_Z, with Sigma_Z
    being a diagonal matrix with the genrated Sigma values squared.
    :param A: Matrix to generate covariance from
    :param Sigma: Vector of standard deviations
    :return: Numpy array
    """
    co_Z = np.diag(np.ndarray.flatten(np.square(Sigma)))
    return np.dot(A, np.transpose(A)) + co_Z


def empiricalCovMatrix(data):
    dim, size = data.shape
    meanVec = np.mean(data, axis=1, dtype=np.float64).reshape(-1, 1)

    cov = np.zeros(shape=(dim, dim), dtype=np.float64)
    for k in range(size):
        cov += np.dot(data[:, k].reshape(-1, 1) - meanVec, (data[:, k].reshape(-1, 1) - meanVec).T)
    return cov * (1 / (size - 1))


def covEigenValues(cov):
    return np.linalg.eig(cov)[0]


def calcFrobeniusNorm(theoretical, empirical):
    return np.linalg.norm(empirical - theoretical, ord='fro')


def getMeanVector(matrix):
    return np.mean(matrix, axis=1)


def resultsAlpha(Sigma, A, D, L, N):
    """
    Generates reuslts according to the definition described in GENERATION TYPE ALPHA.
    :param Sigma:
    :param A:
    :param D: Input and output dimensions
    :param L: Latent dimensions
    :param N: Number of realizations
    :return: Numpy array
    """
    

    listA = []

    # Generate for each n value
    for n in range(N):
        Z = generateZ(Sigma)
        Y = generateY(L)
        X = np.dot(A, Y) + Z
        listA.append(X)
        
    listA = np.squeeze(np.array(listA)).T
    return listA


def resultsBravo(listA, D, N):
    """
    Generates reuslts according to the definition described in GENERATION TYPE BRAVO.
    :param listA: Data generated according to GENERATION TYPE ALPHA
    :param D: Input and output dimensions
    :param N: Number of realizations
    :return: Numpy array
    """
    # Derive covariance matrix and vector mean from GENERATION ALPHA
    covEmpirical = empiricalCovMatrix(listA)
    covMean = np.reshape(getMeanVector(listA), newshape=(D,))
    listB = []
    for n in range(N):
        arrGen = np.random.multivariate_normal(mean=covMean, cov=covEmpirical)  
        listB.append(arrGen)
    listB = np.squeeze(np.array(listB)).T
    return listB


def resultsCharlie(Sigma, A, D, N):
    """
    Generates reuslts according to the definition described in GENERATION TYPE CHARLIE.
    :param Sigma:
    :param A:
    :param D: Input and output dimensions
    :param N: Number of realizations
    :return: Numpy array
    """
    listC = []
    covTheoretical = theoreticalCovMatrix(A, Sigma)
    for n in range(N):
        arrGen = np.random.multivariate_normal(mean=np.zeros(shape=(D,)), cov=covTheoretical)
        listC.append(arrGen)
    listC = np.squeeze(np.array(listC)).T
    return listC

def main():
    # Seed all values to zero
    random.seed(0)
    np.random.seed(0)


    # Debugging Parameters
    
    # Enables or Disables R integration
    
    

    # Number of dimensions
    D = 2
    L = 1
    N = 500

    Sigma = generateSigma(D)
    A = generateA(D, L)

    listA = resultsAlpha(Sigma, A, D, L, N)
    listB = resultsBravo(listA, D, N)
    listC = resultsCharlie(Sigma, A, D, N)
    
    
    # Generate theoretical data from zero mean and cov (A * A.T + sigma_Z)

    if PLOTTING:
        if D == 2:
<<<<<<< HEAD
            plotDensity2D(xList, title="Empirical 2D Plotting")
            plotHistogram2D(xList)
            plotHistograms(xList)

            plotDensity2D(xListp, title="Generated from Covariance Matrix")
            plotHistograms(xListp)

        if D == 3:
            plotDensity3D(xList, title="Empirical 3D Plotting")
            plotHistograms(xList)
            plotDensity3D(xListp, title="Generated from Covariance Matrix")
            plotHistograms(xListp)
=======
            plotDensity2D(listA, title="Alpha Plotting")
            plotDensity2D(listB, title="Bravo Plotting")
            plotDensity2D(listC, title="Charlie Plotting")
            # plotHistogram2D(xList)
            # plotHistograms(xList)

        if D == 3:
            plotDensity3D(listA, title="Alpha Plotting")
            plotDensity3D(listB, title="Bravo Plotting")
            plotDensity3D(listC, title="Charlie Plotting")
            # plotHistograms(xList)
            # plotDensity3D(xListp, title="Generated from Covariance Matrix")
            # plotHistograms(xListp)
>>>>>>> 2f0a26e9

#    print("Theoretical Cov matrix:\n", covTheoretical)
#    print("Empirical Cov matrix:\n", covEmpirical)
#    print("Theoretical Angle (Deg):\n", getRotationFromCov(covTheoretical, radian=False))
#    print("Empirical Angle (Deg):\n", getRotationFromCov(covEmpirical, radian=False))
#    print("Theoretical Eigenvalues:\n", covEigenValues(covTheoretical))
#    print("Theoretical Eigenvalues:\n", covEigenValues(covEmpirical))
#    print("Frobenius Norm:\n", calcFrobeniusNorm(covTheoretical, covEmpirical))

    if R_INTEGRATION:
        xList_Em_Th = np.concatenate( (xListn, xListp), axis=1 )
        xList_Em_Ay = np.concatenate( (xListn, xList), axis=1 )
        xList_Th_Ay = np.concatenate( (xListp, xList), axis=1 )
        print("Getting a working R instance")
        r = getRunningR()
        print("Calculating KS Test")
        KS_pvalueET, KS_statisticET = calculateKSTest(r, xList_Em_Th)
        KS_pvalueEA, KS_statisticEA = calculateKSTest(r, xList_Em_Ay)
        KS_pvalueTA, KS_statisticTA = calculateKSTest(r, xList_Th_Ay)
        print("KS p-value for Empirical and Theoretical:", KS_pvalueET)
        print("Test statistic for Empirical and Theoretical:", KS_statisticET)
        print("KS p-value for Empirical and AY+Z:", KS_pvalueEA)
        print("Test statistic for Empirical and AY+Z:", KS_statisticEA)
        print("KS p-value for AY+Z and Theoretical:", KS_pvalueTA)  
        print("Test statistic for AY+Z and Theoretical:", KS_statisticTA)
    
    



if __name__ == '__main__':
    main()<|MERGE_RESOLUTION|>--- conflicted
+++ resolved
@@ -418,20 +418,6 @@
 
     if PLOTTING:
         if D == 2:
-<<<<<<< HEAD
-            plotDensity2D(xList, title="Empirical 2D Plotting")
-            plotHistogram2D(xList)
-            plotHistograms(xList)
-
-            plotDensity2D(xListp, title="Generated from Covariance Matrix")
-            plotHistograms(xListp)
-
-        if D == 3:
-            plotDensity3D(xList, title="Empirical 3D Plotting")
-            plotHistograms(xList)
-            plotDensity3D(xListp, title="Generated from Covariance Matrix")
-            plotHistograms(xListp)
-=======
             plotDensity2D(listA, title="Alpha Plotting")
             plotDensity2D(listB, title="Bravo Plotting")
             plotDensity2D(listC, title="Charlie Plotting")
@@ -445,7 +431,6 @@
             # plotHistograms(xList)
             # plotDensity3D(xListp, title="Generated from Covariance Matrix")
             # plotHistograms(xListp)
->>>>>>> 2f0a26e9
 
 #    print("Theoretical Cov matrix:\n", covTheoretical)
 #    print("Empirical Cov matrix:\n", covEmpirical)
